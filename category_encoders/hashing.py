"""The hashing module contains all methods and classes related to the hashing trick."""

import sys
import hashlib
from sklearn.base import BaseEstimator, TransformerMixin
import category_encoders.utils as util
import pandas as pd

__author__ = 'willmcginnis'


class HashingEncoder(BaseEstimator, TransformerMixin):
    """A basic multivariate hashing implementation with configurable dimensionality/precision.

    The advantage of this encoder is that it does not maintain a dictionary of observed categories.
    Consequently, the encoder does not grow in size and accepts new values during data scoring
    by design.

    Parameters
    ----------

    verbose: int
        integer indicating verbosity of output. 0 for none.
    cols: list
        a list of columns to encode, if None, all string columns will be encoded.
    drop_invariant: bool
        boolean for whether or not to drop columns with 0 variance.
    return_df: bool
        boolean for whether to return a pandas DataFrame from transform (otherwise it will be a numpy array).
    hash_method: str
        which hashing method to use. Any method from hashlib works.

    Example
    -------
    >>> from category_encoders import *
    >>> import pandas as pd
    >>> from sklearn.datasets import load_boston
    >>> bunch = load_boston()
    >>> y = bunch.target
    >>> X = pd.DataFrame(bunch.data, columns=bunch.feature_names)
    >>> enc = HashingEncoder(cols=['CHAS', 'RAD']).fit(X, y)
    >>> numeric_dataset = enc.transform(X)
    >>> print(numeric_dataset.info())
    <class 'pandas.core.frame.DataFrame'>
    RangeIndex: 506 entries, 0 to 505
    Data columns (total 19 columns):
    col_0      506 non-null int64
    col_1      506 non-null int64
    col_2      506 non-null int64
    col_3      506 non-null int64
    col_4      506 non-null int64
    col_5      506 non-null int64
    col_6      506 non-null int64
    col_7      506 non-null int64
    CRIM       506 non-null float64
    ZN         506 non-null float64
    INDUS      506 non-null float64
    NOX        506 non-null float64
    RM         506 non-null float64
    AGE        506 non-null float64
    DIS        506 non-null float64
    TAX        506 non-null float64
    PTRATIO    506 non-null float64
    B          506 non-null float64
    LSTAT      506 non-null float64
    dtypes: float64(11), int64(8)
    memory usage: 75.2 KB
    None

    References
    ----------
    .. [1] Kilian Weinberger; Anirban Dasgupta; John Langford; Alex Smola; Josh Attenberg (2009). Feature Hashing for
    Large Scale Multitask Learning. Proc. ICML.

    """

    def __init__(self, verbose=0, n_components=8, cols=None, drop_invariant=False, return_df=True, hash_method='md5'):
        self.return_df = return_df
        self.drop_invariant = drop_invariant
        self.drop_cols = []
        self.verbose = verbose
        self.n_components = n_components
        self.cols = cols
        self.hash_method = hash_method
        self._dim = None
        self.feature_names = list()
        self.is_fitted = False

    def fit(self, X, y=None, **kwargs):
        """Fit encoder according to X and y.

        Parameters
        ----------

        X : array-like, shape = [n_samples, n_features]
            Training vectors, where n_samples is the number of samples
            and n_features is the number of features.
        y : array-like, shape = [n_samples]
            Target values.

        Returns
        -------

        self : encoder
            Returns self.

        """

        # first check the type
        X = util.convert_input(X)

        self._dim = X.shape[1]

        # if columns aren't passed, just use every string column
        if self.cols is None:
            self.cols = util.get_obj_cols(X)
        else:
            self.cols = util.convert_cols_to_list(self.cols)

        # drop all output columns with 0 variance.
        if self.drop_invariant:
            self.drop_cols = []
            X_temp = self.transform(X)
<<<<<<< HEAD
            generated_cols = get_generated_cols(X, X_temp, self.cols)
            self.drop_cols = [
                x for x in generated_cols if X_temp[x].var() <= 10e-5]

        # Build list of feature names
        for c in list(set(self.cols) - set(self.drop_cols)):
            self.feature_names.extend([c+"_"+str(i)
                                       for i in range(0, self.n_components)])
        self.is_fitted = True
=======
            generated_cols = util.get_generated_cols(X, X_temp, self.cols)
            self.drop_cols = [x for x in generated_cols if X_temp[x].var() <= 10e-5]
>>>>>>> 3895c5fd

        return self

    def transform(self, X):
        """Perform the transformation to new categorical data.

        Parameters
        ----------

        X : array-like, shape = [n_samples, n_features]

        Returns
        -------

        p : array, shape = [n_samples, n_numeric + N]
            Transformed values with encoding applied.

        """

        if self._dim is None:
            raise ValueError(
                'Must train encoder before it can be used to transform data.')

        # first check the type
        X = util.convert_input(X)

        # then make sure that it is the right size
        if X.shape[1] != self._dim:
            raise ValueError('Unexpected input dimension %d, expected %d' % (
                X.shape[1], self._dim, ))

        if not self.cols:
            return X

        X = self.hashing_trick(
            X, hashing_method=self.hash_method, N=self.n_components, cols=self.cols)

        if self.drop_invariant:
            for col in self.drop_cols:
                X.drop(col, 1, inplace=True)

        if self.return_df:
            return X
        else:
            return X.values

    def get_feature_names(self):
        """
        Returns the names of all transformed / added columns.

        Returns:
        --------
        feature_names: list
            A list with all feature names transformed or added.
            Note: potentially dropped features are not included!
        """

        if not self.is_fitted:
            raise ValueError(
                'Must fit data first. Affected feature names are not known before.')
        else:
            return self.feature_names

    @staticmethod
    def hashing_trick(X_in, hashing_method='md5', N=2, cols=None, make_copy=False):
        """A basic hashing implementation with configurable dimensionality/precision

        Performs the hashing trick on a pandas dataframe, `X`, using the hashing method from hashlib
        identified by `hashing_method`.  The number of output dimensions (`N`), and columns to hash (`cols`) are
        also configurable.

        Parameters
        ----------

        X_in: pandas dataframe
            description text
        hashing_method: string, optional
            description text
        N: int, optional
            description text
        cols: list, optional
            description text
        make_copy: bool, optional
            description text

        Returns
        -------

        out : dataframe
            A hashing encoded dataframe.

        References
        ----------
        Cite the relevant literature, e.g. [1]_.  You may also cite these
        references in the notes section above.
        .. [1] Kilian Weinberger; Anirban Dasgupta; John Langford; Alex Smola; Josh Attenberg (2009). Feature Hashing
        for Large Scale Multitask Learning. Proc. ICML.

        """

        try:
            if hashing_method not in hashlib.algorithms_available:
                raise ValueError('Hashing Method: %s Not Available. Please use one from: [%s]' % (
                    hashing_method,
                    ', '.join([str(x) for x in hashlib.algorithms_available])
                ))
        except Exception as e:
            try:
                _ = hashlib.new(hashing_method)
            except Exception as e:
                raise ValueError('Hashing Method: %s Not Found.')

        if make_copy:
            X = X_in.copy(deep=True)
        else:
            X = X_in

        if cols is None:
            cols = X.columns.values

        def hash_fn(x):
            tmp = [0 for _ in range(N)]
            for val in x.values:
                if val is not None:
                    hasher = hashlib.new(hashing_method)
                    if sys.version_info[0] == 2:
                        hasher.update(str(val))
                    else:
                        hasher.update(bytes(str(val), 'utf-8'))
                    tmp[int(hasher.hexdigest(), 16) % N] += 1
            return pd.Series(tmp, index=new_cols)

        new_cols = ['col_%d' % d for d in range(N)]

        X_cat = X.reindex(columns=cols)
        X_num = X.reindex(
            columns=[x for x in X.columns.values if x not in cols])

        X_cat = X_cat.apply(hash_fn, axis=1)
        X_cat.columns = new_cols

        X = pd.merge(X_cat, X_num, left_index=True, right_index=True)

        return X<|MERGE_RESOLUTION|>--- conflicted
+++ resolved
@@ -121,21 +121,13 @@
         if self.drop_invariant:
             self.drop_cols = []
             X_temp = self.transform(X)
-<<<<<<< HEAD
-            generated_cols = get_generated_cols(X, X_temp, self.cols)
-            self.drop_cols = [
-                x for x in generated_cols if X_temp[x].var() <= 10e-5]
+            generated_cols = util.get_generated_cols(X, X_temp, self.cols)
+            self.drop_cols = [x for x in generated_cols if X_temp[x].var() <= 10e-5]
 
         # Build list of feature names
         for c in list(set(self.cols) - set(self.drop_cols)):
-            self.feature_names.extend([c+"_"+str(i)
-                                       for i in range(0, self.n_components)])
+            self.feature_names.extend([str(c)+"_"+str(i) for i in range(0, self.n_components)])
         self.is_fitted = True
-=======
-            generated_cols = util.get_generated_cols(X, X_temp, self.cols)
-            self.drop_cols = [x for x in generated_cols if X_temp[x].var() <= 10e-5]
->>>>>>> 3895c5fd
-
         return self
 
     def transform(self, X):
@@ -193,8 +185,7 @@
         """
 
         if not self.is_fitted:
-            raise ValueError(
-                'Must fit data first. Affected feature names are not known before.')
+            raise ValueError('Must fit data first. Affected feature names are not known before.')
         else:
             return self.feature_names
 
